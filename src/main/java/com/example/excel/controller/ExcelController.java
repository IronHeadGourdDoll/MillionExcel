--- conflicted
+++ resolved
@@ -84,7 +84,7 @@
             // 根据类型设置文件名后缀和内容类型
             String fileExtension = "xlsx";
             String contentType = "application/vnd.openxmlformats-officedocument.spreadsheetml.sheet";
-            
+
             if ("csv".equals(type)) {
                 fileExtension = "csv";
                 contentType = "text/csv; charset=UTF-8";
@@ -99,7 +99,6 @@
             }
 
             // 设置响应头
-<<<<<<< HEAD
             // response.setContentType(contentType);
             response.setCharacterEncoding(StandardCharsets.UTF_8.toString());
             // 确保响应头不会被缓存
@@ -108,20 +107,10 @@
             // response.setHeader("Expires", "0");
             // // 防止浏览器嗅探内容类型
             // response.setHeader("X-Content-Type-Options", "nosniff");
-=======
-            response.setContentType(contentType);
-            response.setCharacterEncoding(StandardCharsets.UTF_8.toString());
-            // 确保响应头不会被缓存
-            response.setHeader("Cache-Control", "no-cache, no-store, must-revalidate");
-            response.setHeader("Pragma", "no-cache");
-            response.setHeader("Expires", "0");
-            // 防止浏览器嗅探内容类型
-            response.setHeader("X-Content-Type-Options", "nosniff");
->>>>>>> dcd29e98
 
             // 生成文件名（包含时间戳，避免缓存）
             String fileName = "用户数据_" + type + "_" + System.currentTimeMillis() + "." + fileExtension;
-            
+
             // 执行导出
             try {
                 excelHandler.export(mockUsers, response, fileName, User.class);
@@ -160,12 +149,12 @@
             // 根据类型设置文件名后缀和内容类型
             String fileExtension = "xlsx";
             String contentType = "application/vnd.openxmlformats-officedocument.spreadsheetml.sheet";
-            
+
             if ("csv".equals(type)) {
                 fileExtension = "csv";
                 contentType = "text/csv; charset=UTF-8";
             }
-            
+
             // 设置响应头
             response.setContentType(contentType);
             response.setCharacterEncoding(StandardCharsets.UTF_8.toString());
